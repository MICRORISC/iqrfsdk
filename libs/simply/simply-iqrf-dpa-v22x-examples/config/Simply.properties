# This file stores basic properties, which serves for configuring of 
# the newly created network objects.


# CONFIG FILES 
# Mapping of Java device interfaces to theirs used implementation classes
implClassesMapping.configFile = config/ImplMapping.xml

# Configuration file of connected networks settings. 
networkConnectionTypes.configFile = config/NetworkConnectionTypes.xml

# Configuration file of connected networks settings. 
networkSettings.configFile = config/NetworkSettings.xml



# DEVICE OBJECT
# Default capacity of result container.
deviceObject.resultsContainer.capacity = 10

# Maximal time[in ms] of existence each item in the container. 
# After that will be that item disposed from container. 
# 0 means not usage of this property
deviceObject.resultsContainer.maxTimeDuration = 0



# NETWORK LAYER (CDC, Serial, UDP, SPI)
# Network layer parameters

# Factory class.
networkLayer.factory.class = com.microrisc.simply.network.usbcdc.CDCNetworkLayerFactory
#networkLayer.factory.class = com.microrisc.simply.network.serial.v2.SerialNetworkLayerFactory
#networkLayer.factory.class = com.microrisc.simply.network.udp.UDPNetworkLayerFactory
#networkLayer.factory.class = com.microrisc.simply.network.spi.SPINetworkLayerFactory

# Network layer type.
networkLayer.type = cdc
#networkLayer.type = serial
#networkLayer.type = udp
#networkLayer.type = spi

# Port to connect to underlaying network.
networkLayer.type.cdc.port = auto

#networkLayer.type.serial.port = auto
#networkLayer.type.serial.baudrate = 19200

#networkLayer.type.udp.localaddress = 10.1.10.224
#networkLayer.type.udp.localport = 55000
#networkLayer.type.udp.remoteaddress = 10.1.30.76 
#networkLayer.type.udp.remoteport = 55300      
#networkLayer.type.udp.maxRecvPacketSize = 512 
#networkLayer.type.udp.receptionTimeout = 100

#networkLayer.type.spi.port = auto
###


# PROTOCOL LAYER
# DPA Peripherals to Device Interfaces mapping
# Parametric less constructor.
#dpa.perToDevIfaceMapper.factory.class = com.microrisc.simply.iqrf.dpa.v22x.examples.user_per.user_map.myadc.def.UserPerToDevIfaceMapperFactory
#dpa.perToDevIfaceMapper.factory.class = com.microrisc.simply.iqrf.dpa.v22x.examples.user_per.user_map.mydallas.def.UserPerToDevIfaceMapperFactory
<<<<<<< HEAD
#dpa.perToDevIfaceMapper.factory.class = com.microrisc.simply.iqrf.dpa.v22x.examples.autonetwork.def.UserPerToDevIfaceMapperFactory
dpa.perToDevIfaceMapper.factory.class = com.microrisc.simply.iqrf.dpa.protocol.mapping.FileMapper
#dpa.perToDevIfaceMapper.factory.class = com.microrisc.simply.iqrf.dpa.v22x.autonetwork.embedded.def.UserPerToDevIfaceMapperFactory
=======
dpa.perToDevIfaceMapper.factory.class = com.microrisc.simply.iqrf.dpa.v22x.autonetwork.embedded.def.UserPerToDevIfaceMapperFactory
#dpa.perToDevIfaceMapper.factory.class = com.microrisc.simply.iqrf.dpa.protocol.mapping.FileMapper
>>>>>>> 050b9064

# Protocol mapping factory class - for user mapping only.
# Parametric less constructor.
#protocolLayer.protocolMapping.factory.class = com.microrisc.simply.iqrf.dpa.v22x.examples.user_per.user_map.myadc.def.UserProtocolMappingFactory
#protocolLayer.protocolMapping.factory.class = com.microrisc.simply.iqrf.dpa.v22x.examples.user_per.user_map.mydallas.def.UserProtocolMappingFactory
protocolLayer.protocolMapping.factory.class = com.microrisc.simply.iqrf.dpa.v22x.autonetwork.embedded.def.UserProtocolMappingFactory
#protocolLayer.protocolMapping.factory.class = com.microrisc.simply.iqrf.dpa.protocol.mapping.FileMapper

# Active only in case of use FileMapper class for mapping from file
protocolLayer.protocolMapping.mappingFile = config/UserPeripheralMappingAutonetwork.xml

# Message convertor.
# Constructor parameters: 
# 	1. protocol mapping object
protocolLayer.messageConvertor.class = com.microrisc.simply.iqrf.dpa.v22x.protocol.DPA_MessageConvertor

# Protocol layer class.
# Constructor parameters: 
# 	1. network layer object
#	2. message convertor object
protocolLayer.class = com.microrisc.simply.iqrf.dpa.v22x.protocol.DPA_ProtocolLayer




# CONNECTOR LAYER
# Factory class.
connector.factory.class = com.microrisc.simply.iqrf.dpa.connector.DPA_ConnectorFactory

# Connector type. 
# type: response-waiting
connector.type = responseWaiting

# Default timeout to wait for a response, in ms.
# Suitable for situation, where a client of the connector service doesn't specify 
# the maximal time of processing of a call request. If you have derived your Device 
# Object from StandardServicesDevice object and will be using it in a standard way, 
# i.e DIRECT calling of DI method ( not in a generic way ), changing of this 
# config. setting is useless, because StandardServicesDevice object has a default 
# value ( DEFAULT_WAITING_TIMEOUT ), which will be used for this purpose if you
# will not change it later by means of the WaitingTimeoutService.
connector.type.responseWaiting.responseTimeout = 10000

# Number of maximal attempts of sending request to underlaying network.
connector.type.responseWaiting.maxSendAttempts = 3

# Pause between subsequent attempts to send request to underlaying network [in miliseconds].
connector.type.responseWaiting.attemptPause = 0

# Minimal pause between sending 2 different requests to network [in miliseconds].
connector.type.responseWaiting.betweenSendPause = 0



# INITIALIZATION
# Type of initialization
initialization.type = dpa.fixed
#initialization.type = dpa.enumeration

# Fixed initialization
initialization.type.dpa.fixed.sourceFile = config/PeripheralDistribution.xml

# How to deal with bonded nodes
# Set [ > 0] to get bonded nodes, or [0] to ignore them.
initialization.type.dpa.fixed.involveBondedNodes = 1

# Number of attempts of getting bonded nodes from coordinator.
initialization.type.dpa.fixed.involveBondedNodes.num_attempts = 2

# Timeout [in ms] of operation of getting bonded nodes from coordinator. 
initialization.type.dpa.fixed.involveBondedNodes.timeout = 5000


# Enumeration initialization
# Getting peripherals from nodes.
# Number of attempts of getting peripherals from node.
#initialization.type.dpa.enumeration.getPeripheral.num_attempts = 2

# Timeout [in ms] of operation of getting peripherals from node. 
#initialization.type.dpa.enumeration.getPeripheral.timeout = 10000


# How to deal with bonded nodes
# Set [ > 0] to get bonded nodes, or [0] to ignore them.
#initialization.type.dpa.enumeration.involveBondedNodes = 1

# Number of attempts of getting bonded nodes from coordinator.
#initialization.type.dpa.enumeration.involveBondedNodes.num_attempts = 2

# Timeout [in ms] of operation of getting bonded nodes from coordinator. 
#initialization.type.dpa.enumeration.involveBondedNodes.timeout = 5000


# Discovery
# Set [ > 0] to do discovery process, or [0] to not to do.
initialization.type.dpa.discovery = 1

# Timeout [in ms] of operation of running discovery process. 
initialization.type.dpa.discovery.timeout = 20000

# TX power used in discovery process[0-7]. 
initialization.type.dpa.discovery.txPower = 6
<|MERGE_RESOLUTION|>--- conflicted
+++ resolved
@@ -1,174 +1,168 @@
-# This file stores basic properties, which serves for configuring of 
-# the newly created network objects.
-
-
-# CONFIG FILES 
-# Mapping of Java device interfaces to theirs used implementation classes
-implClassesMapping.configFile = config/ImplMapping.xml
-
-# Configuration file of connected networks settings. 
-networkConnectionTypes.configFile = config/NetworkConnectionTypes.xml
-
-# Configuration file of connected networks settings. 
-networkSettings.configFile = config/NetworkSettings.xml
-
-
-
-# DEVICE OBJECT
-# Default capacity of result container.
-deviceObject.resultsContainer.capacity = 10
-
-# Maximal time[in ms] of existence each item in the container. 
-# After that will be that item disposed from container. 
-# 0 means not usage of this property
-deviceObject.resultsContainer.maxTimeDuration = 0
-
-
-
-# NETWORK LAYER (CDC, Serial, UDP, SPI)
-# Network layer parameters
-
-# Factory class.
-networkLayer.factory.class = com.microrisc.simply.network.usbcdc.CDCNetworkLayerFactory
-#networkLayer.factory.class = com.microrisc.simply.network.serial.v2.SerialNetworkLayerFactory
-#networkLayer.factory.class = com.microrisc.simply.network.udp.UDPNetworkLayerFactory
-#networkLayer.factory.class = com.microrisc.simply.network.spi.SPINetworkLayerFactory
-
-# Network layer type.
-networkLayer.type = cdc
-#networkLayer.type = serial
-#networkLayer.type = udp
-#networkLayer.type = spi
-
-# Port to connect to underlaying network.
-networkLayer.type.cdc.port = auto
-
-#networkLayer.type.serial.port = auto
-#networkLayer.type.serial.baudrate = 19200
-
-#networkLayer.type.udp.localaddress = 10.1.10.224
-#networkLayer.type.udp.localport = 55000
-#networkLayer.type.udp.remoteaddress = 10.1.30.76 
-#networkLayer.type.udp.remoteport = 55300      
-#networkLayer.type.udp.maxRecvPacketSize = 512 
-#networkLayer.type.udp.receptionTimeout = 100
-
-#networkLayer.type.spi.port = auto
-###
-
-
-# PROTOCOL LAYER
-# DPA Peripherals to Device Interfaces mapping
-# Parametric less constructor.
-#dpa.perToDevIfaceMapper.factory.class = com.microrisc.simply.iqrf.dpa.v22x.examples.user_per.user_map.myadc.def.UserPerToDevIfaceMapperFactory
-#dpa.perToDevIfaceMapper.factory.class = com.microrisc.simply.iqrf.dpa.v22x.examples.user_per.user_map.mydallas.def.UserPerToDevIfaceMapperFactory
-<<<<<<< HEAD
-#dpa.perToDevIfaceMapper.factory.class = com.microrisc.simply.iqrf.dpa.v22x.examples.autonetwork.def.UserPerToDevIfaceMapperFactory
-dpa.perToDevIfaceMapper.factory.class = com.microrisc.simply.iqrf.dpa.protocol.mapping.FileMapper
-#dpa.perToDevIfaceMapper.factory.class = com.microrisc.simply.iqrf.dpa.v22x.autonetwork.embedded.def.UserPerToDevIfaceMapperFactory
-=======
-dpa.perToDevIfaceMapper.factory.class = com.microrisc.simply.iqrf.dpa.v22x.autonetwork.embedded.def.UserPerToDevIfaceMapperFactory
-#dpa.perToDevIfaceMapper.factory.class = com.microrisc.simply.iqrf.dpa.protocol.mapping.FileMapper
->>>>>>> 050b9064
-
-# Protocol mapping factory class - for user mapping only.
-# Parametric less constructor.
-#protocolLayer.protocolMapping.factory.class = com.microrisc.simply.iqrf.dpa.v22x.examples.user_per.user_map.myadc.def.UserProtocolMappingFactory
-#protocolLayer.protocolMapping.factory.class = com.microrisc.simply.iqrf.dpa.v22x.examples.user_per.user_map.mydallas.def.UserProtocolMappingFactory
-protocolLayer.protocolMapping.factory.class = com.microrisc.simply.iqrf.dpa.v22x.autonetwork.embedded.def.UserProtocolMappingFactory
-#protocolLayer.protocolMapping.factory.class = com.microrisc.simply.iqrf.dpa.protocol.mapping.FileMapper
-
-# Active only in case of use FileMapper class for mapping from file
-protocolLayer.protocolMapping.mappingFile = config/UserPeripheralMappingAutonetwork.xml
-
-# Message convertor.
-# Constructor parameters: 
-# 	1. protocol mapping object
-protocolLayer.messageConvertor.class = com.microrisc.simply.iqrf.dpa.v22x.protocol.DPA_MessageConvertor
-
-# Protocol layer class.
-# Constructor parameters: 
-# 	1. network layer object
-#	2. message convertor object
-protocolLayer.class = com.microrisc.simply.iqrf.dpa.v22x.protocol.DPA_ProtocolLayer
-
-
-
-
-# CONNECTOR LAYER
-# Factory class.
-connector.factory.class = com.microrisc.simply.iqrf.dpa.connector.DPA_ConnectorFactory
-
-# Connector type. 
-# type: response-waiting
-connector.type = responseWaiting
-
-# Default timeout to wait for a response, in ms.
-# Suitable for situation, where a client of the connector service doesn't specify 
-# the maximal time of processing of a call request. If you have derived your Device 
-# Object from StandardServicesDevice object and will be using it in a standard way, 
-# i.e DIRECT calling of DI method ( not in a generic way ), changing of this 
-# config. setting is useless, because StandardServicesDevice object has a default 
-# value ( DEFAULT_WAITING_TIMEOUT ), which will be used for this purpose if you
-# will not change it later by means of the WaitingTimeoutService.
-connector.type.responseWaiting.responseTimeout = 10000
-
-# Number of maximal attempts of sending request to underlaying network.
-connector.type.responseWaiting.maxSendAttempts = 3
-
-# Pause between subsequent attempts to send request to underlaying network [in miliseconds].
-connector.type.responseWaiting.attemptPause = 0
-
-# Minimal pause between sending 2 different requests to network [in miliseconds].
-connector.type.responseWaiting.betweenSendPause = 0
-
-
-
-# INITIALIZATION
-# Type of initialization
-initialization.type = dpa.fixed
-#initialization.type = dpa.enumeration
-
-# Fixed initialization
-initialization.type.dpa.fixed.sourceFile = config/PeripheralDistribution.xml
-
-# How to deal with bonded nodes
-# Set [ > 0] to get bonded nodes, or [0] to ignore them.
-initialization.type.dpa.fixed.involveBondedNodes = 1
-
-# Number of attempts of getting bonded nodes from coordinator.
-initialization.type.dpa.fixed.involveBondedNodes.num_attempts = 2
-
-# Timeout [in ms] of operation of getting bonded nodes from coordinator. 
-initialization.type.dpa.fixed.involveBondedNodes.timeout = 5000
-
-
-# Enumeration initialization
-# Getting peripherals from nodes.
-# Number of attempts of getting peripherals from node.
-#initialization.type.dpa.enumeration.getPeripheral.num_attempts = 2
-
-# Timeout [in ms] of operation of getting peripherals from node. 
-#initialization.type.dpa.enumeration.getPeripheral.timeout = 10000
-
-
-# How to deal with bonded nodes
-# Set [ > 0] to get bonded nodes, or [0] to ignore them.
-#initialization.type.dpa.enumeration.involveBondedNodes = 1
-
-# Number of attempts of getting bonded nodes from coordinator.
-#initialization.type.dpa.enumeration.involveBondedNodes.num_attempts = 2
-
-# Timeout [in ms] of operation of getting bonded nodes from coordinator. 
-#initialization.type.dpa.enumeration.involveBondedNodes.timeout = 5000
-
-
-# Discovery
-# Set [ > 0] to do discovery process, or [0] to not to do.
-initialization.type.dpa.discovery = 1
-
-# Timeout [in ms] of operation of running discovery process. 
-initialization.type.dpa.discovery.timeout = 20000
-
-# TX power used in discovery process[0-7]. 
-initialization.type.dpa.discovery.txPower = 6
+# This file stores basic properties, which serves for configuring of 
+# the newly created network objects.
+
+
+# CONFIG FILES 
+# Mapping of Java device interfaces to theirs used implementation classes
+implClassesMapping.configFile = config/ImplMapping.xml
+
+# Configuration file of connected networks settings. 
+networkConnectionTypes.configFile = config/NetworkConnectionTypes.xml
+
+# Configuration file of connected networks settings. 
+networkSettings.configFile = config/NetworkSettings.xml
+
+
+
+# DEVICE OBJECT
+# Default capacity of result container.
+deviceObject.resultsContainer.capacity = 10
+
+# Maximal time[in ms] of existence each item in the container. 
+# After that will be that item disposed from container. 
+# 0 means not usage of this property
+deviceObject.resultsContainer.maxTimeDuration = 0
+
+
+
+# NETWORK LAYER (CDC, Serial, UDP, SPI)
+# Network layer parameters
+
+# Factory class.
+networkLayer.factory.class = com.microrisc.simply.network.usbcdc.CDCNetworkLayerFactory
+#networkLayer.factory.class = com.microrisc.simply.network.serial.v2.SerialNetworkLayerFactory
+#networkLayer.factory.class = com.microrisc.simply.network.udp.UDPNetworkLayerFactory
+#networkLayer.factory.class = com.microrisc.simply.network.spi.SPINetworkLayerFactory
+
+# Network layer type.
+networkLayer.type = cdc
+#networkLayer.type = serial
+#networkLayer.type = udp
+#networkLayer.type = spi
+
+# Port to connect to underlaying network.
+networkLayer.type.cdc.port = auto
+
+#networkLayer.type.serial.port = auto
+#networkLayer.type.serial.baudrate = 19200
+
+#networkLayer.type.udp.localaddress = 10.1.10.224
+#networkLayer.type.udp.localport = 55000
+#networkLayer.type.udp.remoteaddress = 10.1.30.76 
+#networkLayer.type.udp.remoteport = 55300      
+#networkLayer.type.udp.maxRecvPacketSize = 512 
+#networkLayer.type.udp.receptionTimeout = 100
+
+#networkLayer.type.spi.port = auto
+###
+
+
+# PROTOCOL LAYER
+# DPA Peripherals to Device Interfaces mapping
+# Parametric less constructor.
+#dpa.perToDevIfaceMapper.factory.class = com.microrisc.simply.iqrf.dpa.v22x.examples.user_per.user_map.myadc.def.UserPerToDevIfaceMapperFactory
+#dpa.perToDevIfaceMapper.factory.class = com.microrisc.simply.iqrf.dpa.v22x.examples.user_per.user_map.mydallas.def.UserPerToDevIfaceMapperFactory
+#dpa.perToDevIfaceMapper.factory.class = com.microrisc.simply.iqrf.dpa.v22x.autonetwork.embedded.def.UserPerToDevIfaceMapperFactory
+dpa.perToDevIfaceMapper.factory.class = com.microrisc.simply.iqrf.dpa.protocol.mapping.FileMapper
+
+# Protocol mapping factory class - for user mapping only.
+# Parametric less constructor.
+#protocolLayer.protocolMapping.factory.class = com.microrisc.simply.iqrf.dpa.v22x.examples.user_per.user_map.myadc.def.UserProtocolMappingFactory
+#protocolLayer.protocolMapping.factory.class = com.microrisc.simply.iqrf.dpa.v22x.examples.user_per.user_map.mydallas.def.UserProtocolMappingFactory
+protocolLayer.protocolMapping.factory.class = com.microrisc.simply.iqrf.dpa.v22x.autonetwork.embedded.def.UserProtocolMappingFactory
+#protocolLayer.protocolMapping.factory.class = com.microrisc.simply.iqrf.dpa.protocol.mapping.FileMapper
+
+# Active only in case of use FileMapper class for mapping from file
+protocolLayer.protocolMapping.mappingFile = config/UserPeripheralMappingAutonetwork.xml
+
+# Message convertor.
+# Constructor parameters: 
+# 	1. protocol mapping object
+protocolLayer.messageConvertor.class = com.microrisc.simply.iqrf.dpa.v22x.protocol.DPA_MessageConvertor
+
+# Protocol layer class.
+# Constructor parameters: 
+# 	1. network layer object
+#	2. message convertor object
+protocolLayer.class = com.microrisc.simply.iqrf.dpa.v22x.protocol.DPA_ProtocolLayer
+
+
+
+
+# CONNECTOR LAYER
+# Factory class.
+connector.factory.class = com.microrisc.simply.iqrf.dpa.connector.DPA_ConnectorFactory
+
+# Connector type. 
+# type: response-waiting
+connector.type = responseWaiting
+
+# Default timeout to wait for a response, in ms.
+# Suitable for situation, where a client of the connector service doesn't specify 
+# the maximal time of processing of a call request. If you have derived your Device 
+# Object from StandardServicesDevice object and will be using it in a standard way, 
+# i.e DIRECT calling of DI method ( not in a generic way ), changing of this 
+# config. setting is useless, because StandardServicesDevice object has a default 
+# value ( DEFAULT_WAITING_TIMEOUT ), which will be used for this purpose if you
+# will not change it later by means of the WaitingTimeoutService.
+connector.type.responseWaiting.responseTimeout = 10000
+
+# Number of maximal attempts of sending request to underlaying network.
+connector.type.responseWaiting.maxSendAttempts = 3
+
+# Pause between subsequent attempts to send request to underlaying network [in miliseconds].
+connector.type.responseWaiting.attemptPause = 0
+
+# Minimal pause between sending 2 different requests to network [in miliseconds].
+connector.type.responseWaiting.betweenSendPause = 0
+
+
+
+# INITIALIZATION
+# Type of initialization
+initialization.type = dpa.fixed
+#initialization.type = dpa.enumeration
+
+# Fixed initialization
+initialization.type.dpa.fixed.sourceFile = config/PeripheralDistribution.xml
+
+# How to deal with bonded nodes
+# Set [ > 0] to get bonded nodes, or [0] to ignore them.
+initialization.type.dpa.fixed.involveBondedNodes = 1
+
+# Number of attempts of getting bonded nodes from coordinator.
+initialization.type.dpa.fixed.involveBondedNodes.num_attempts = 2
+
+# Timeout [in ms] of operation of getting bonded nodes from coordinator. 
+initialization.type.dpa.fixed.involveBondedNodes.timeout = 5000
+
+
+# Enumeration initialization
+# Getting peripherals from nodes.
+# Number of attempts of getting peripherals from node.
+#initialization.type.dpa.enumeration.getPeripheral.num_attempts = 2
+
+# Timeout [in ms] of operation of getting peripherals from node. 
+#initialization.type.dpa.enumeration.getPeripheral.timeout = 10000
+
+
+# How to deal with bonded nodes
+# Set [ > 0] to get bonded nodes, or [0] to ignore them.
+#initialization.type.dpa.enumeration.involveBondedNodes = 1
+
+# Number of attempts of getting bonded nodes from coordinator.
+#initialization.type.dpa.enumeration.involveBondedNodes.num_attempts = 2
+
+# Timeout [in ms] of operation of getting bonded nodes from coordinator. 
+#initialization.type.dpa.enumeration.involveBondedNodes.timeout = 5000
+
+
+# Discovery
+# Set [ > 0] to do discovery process, or [0] to not to do.
+initialization.type.dpa.discovery = 1
+
+# Timeout [in ms] of operation of running discovery process. 
+initialization.type.dpa.discovery.timeout = 20000
+
+# TX power used in discovery process[0-7]. 
+initialization.type.dpa.discovery.txPower = 6